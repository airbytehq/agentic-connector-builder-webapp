"""Main Reflex application with YAML editor using reflex-monaco."""

import os
from pathlib import Path

import reflex as rx
from dotenv import load_dotenv

from .components import chat_sidebar, settings_button, settings_modal
from .tabs import (
    code_tab_content,
    progress_tab_content,
    requirements_tab_content,
    save_publish_tab_content,
)

env_file = Path.cwd() / ".env"
if env_file.exists():
    load_dotenv(env_file)

SIDEBAR_WIDTH_PERCENT = "33.333%"
MAIN_CONTENT_WIDTH_PERCENT = "66.667%"


class ConnectorBuilderState(rx.State):
    """State management for the YAML editor and tabs."""

    current_tab: str = "requirements"

    source_api_name: str = ""
    connector_name: str = ""
    documentation_urls: str = ""
    functional_requirements: str = ""
    test_list: str = ""

    settings_modal_open: bool = False
    openai_api_key_input: str = ""

    yaml_content: str = """# Example YAML configuration
name: example-connector
version: "1.0.0"
description: "A sample connector configuration"

source:
  type: api
  url: "https://api.example.com"
destination:
  type: database
  connection:
    host: localhost
    port: 5432
    database: example_db

transformations:
  - type: field_mapping
    mappings:
      id: user_id
      name: full_name
      email: email_address
"""

    chat_messages: list[dict[str, str]] = []
    chat_input: str = ""
    current_streaming_message: str = ""
    chat_loading: bool = False

    def get_content_length(self) -> int:
        """Get the content length."""
        return len(self.yaml_content)

    def update_yaml_content(self, content: str):
        """Update the YAML content when editor changes."""
        self.yaml_content = content

    def reset_yaml_content(self):
        """Reset YAML content to default example."""
        self.yaml_content = """# Example YAML configuration
name: example-connector
version: "1.0.0"
description: "A sample connector configuration"

source:
  type: api
  url: "https://api.example.com"
destination:
  type: database
  connection:
    host: localhost
    port: 5432
    database: example_db

transformations:
  - type: field_mapping
    mappings:
      id: user_id
      name: full_name
      email: email_address
"""

    def set_current_tab(self, tab: str):
        """Set the current active tab."""
        self.current_tab = tab

    def set_chat_input(self, value: str):
        """Set the chat input value."""
        self.chat_input = value

<<<<<<< HEAD
    def _convert_to_pydantic_history(
        self, messages: list[dict[str, str]]
    ) -> list:
        """Convert chat messages to PydanticAI message format.

        Args:
            messages: List of message dicts with 'role' and 'content' keys

        Returns:
            List of ModelRequest/ModelResponse objects for PydanticAI
        """
        from pydantic_ai.messages import (
            ModelRequest,
            ModelResponse,
            TextPart,
            UserPromptPart,
        )

        history = []
        for msg in messages:
            try:
                role = msg.get("role", "")
                content = msg.get("content", "")

                if role == "user":
                    history.append(ModelRequest(parts=[UserPromptPart(content=content)]))
                elif role == "assistant":
                    history.append(ModelResponse(parts=[TextPart(content=content)], timestamp=None))
            except Exception as e:
                print(f"Warning: Failed to convert message to PydanticAI format: {e}")
                continue

        return history
=======
    def open_settings_modal(self):
        """Open the settings modal."""
        self.settings_modal_open = True

    def close_settings_modal(self):
        """Close the settings modal."""
        self.settings_modal_open = False

    def set_openai_api_key_input(self, value: str):
        """Set the OpenAI API key input value."""
        self.openai_api_key_input = value

    def save_settings(self):
        """Save settings (currently just closes modal as state is already updated)."""
        self.settings_modal_open = False

    def get_effective_api_key(self) -> str:
        """Get the effective OpenAI API key (UI input takes precedence over env var)."""
        if self.openai_api_key_input:
            return self.openai_api_key_input
        return os.environ.get("OPENAI_API_KEY", "")

    @rx.var
    def has_api_key(self) -> bool:
        """Check if an API key is configured (either from env var or UI input)."""
        return bool(self.get_effective_api_key())

    @rx.var
    def has_env_api_key(self) -> bool:
        """Check if an API key is available from environment variables (not UI input)."""
        return bool(os.environ.get("OPENAI_API_KEY", ""))

    _cached_agent = None
    _cached_api_key = None
>>>>>>> 02f42a5a

    async def send_message(self):
        """Send a message to the chat agent and get streaming response."""
        if not self.chat_input.strip():
            return

        from .chat_agent import SessionDeps, create_chat_agent

        user_message = self.chat_input.strip()
        self.chat_messages.append({"role": "user", "content": user_message})
        self.chat_input = ""
        self.chat_loading = True
        self.current_streaming_message = ""
        yield

        session_deps = SessionDeps(
            yaml_content=self.yaml_content,
            connector_name=self.connector_name,
            source_api_name=self.source_api_name,
            documentation_urls=self.documentation_urls,
            functional_requirements=self.functional_requirements,
            test_list=self.test_list,
        )

<<<<<<< HEAD
        recent_messages = self.chat_messages[:-1][-20:]
        message_history = self._convert_to_pydantic_history(recent_messages)

        try:
            async with chat_agent:
                async with chat_agent.run_stream(
                    user_message, deps=session_deps, message_history=message_history
=======
        effective_api_key = self.get_effective_api_key()
        original_api_key = os.environ.get("OPENAI_API_KEY")

        try:
            if effective_api_key:
                os.environ["OPENAI_API_KEY"] = effective_api_key

            if (
                ConnectorBuilderState._cached_agent is None
                or ConnectorBuilderState._cached_api_key != effective_api_key
            ):
                ConnectorBuilderState._cached_agent = create_chat_agent()
                ConnectorBuilderState._cached_api_key = effective_api_key

            agent = ConnectorBuilderState._cached_agent

            async with agent:
                async with agent.run_stream(
                    user_message, deps=session_deps
>>>>>>> 02f42a5a
                ) as response:
                    async for text in response.stream_text():
                        self.current_streaming_message = text
                        yield

                    try:
                        final_output = await response.get_output()
                        if isinstance(final_output, str):
                            self.current_streaming_message = final_output
                    except Exception:
                        pass

                self.chat_messages.append(
                    {"role": "assistant", "content": self.current_streaming_message}
                )
                self.current_streaming_message = ""

                if session_deps.yaml_content != self.yaml_content:
                    self.yaml_content = session_deps.yaml_content
                    yield

        except Exception as e:
            self.chat_messages.append(
                {
                    "role": "assistant",
                    "content": f"Sorry, I encountered an error: {str(e)}",
                }
            )
            self.current_streaming_message = ""
        finally:
            if original_api_key is not None:
                os.environ["OPENAI_API_KEY"] = original_api_key
            elif effective_api_key:
                os.environ.pop("OPENAI_API_KEY", None)
            self.chat_loading = False


def connector_builder_tabs() -> rx.Component:
    """Create the main tabs component with all modalities."""
    return rx.tabs.root(
        rx.tabs.list(
            rx.tabs.trigger("📋 Define Requirements", value="requirements"),
            rx.tabs.trigger("⚙️ Connector Build Progress", value="progress"),
            rx.tabs.trigger("</> Code Review", value="code"),
            rx.tabs.trigger("💾 Save and Publish", value="save_publish"),
        ),
        rx.tabs.content(
            requirements_tab_content(
                source_api_name=ConnectorBuilderState.source_api_name,
                connector_name=ConnectorBuilderState.connector_name,
                documentation_urls=ConnectorBuilderState.documentation_urls,
                functional_requirements=ConnectorBuilderState.functional_requirements,
                test_list=ConnectorBuilderState.test_list,
                on_source_api_name_change=ConnectorBuilderState.set_source_api_name,
                on_connector_name_change=ConnectorBuilderState.set_connector_name,
                on_documentation_urls_change=ConnectorBuilderState.set_documentation_urls,
                on_functional_requirements_change=ConnectorBuilderState.set_functional_requirements,
                on_test_list_change=ConnectorBuilderState.set_test_list,
            ),
            value="requirements",
        ),
        rx.tabs.content(
            progress_tab_content(),
            value="progress",
        ),
        rx.tabs.content(
            code_tab_content(
                yaml_content=ConnectorBuilderState.yaml_content,
                on_change=ConnectorBuilderState.update_yaml_content,
                on_reset=ConnectorBuilderState.reset_yaml_content,
            ),
            value="code",
        ),
        rx.tabs.content(
            save_publish_tab_content(),
            value="save_publish",
        ),
        default_value="requirements",
        value=ConnectorBuilderState.current_tab,
        on_change=ConnectorBuilderState.set_current_tab,
        width="100%",
    )


def index() -> rx.Component:
    """Main page with tabbed connector builder interface and fixed chat sidebar."""
    return rx.box(
        rx.box(
            chat_sidebar(
                messages=ConnectorBuilderState.chat_messages,
                current_streaming_message=ConnectorBuilderState.current_streaming_message,
                input_value=ConnectorBuilderState.chat_input,
                loading=ConnectorBuilderState.chat_loading,
                on_input_change=ConnectorBuilderState.set_chat_input,
                on_send=ConnectorBuilderState.send_message,
            ),
            position="fixed",
            left="0",
            top="0",
            width=SIDEBAR_WIDTH_PERCENT,
            height="100vh",
            background="gray.900",
            border_right="2px solid",
            border_color="gray.700",
            padding="6",
            overflow_y="auto",
            z_index="10",
        ),
        rx.box(
            rx.container(
                rx.vstack(
                    rx.flex(
                        rx.heading(
                            "Agentic Connector Builder",
                            size="9",
                            text_align="center",
                        ),
                        settings_button(
                            has_api_key=ConnectorBuilderState.has_api_key,
                            on_click=ConnectorBuilderState.open_settings_modal,
                        ),
                        justify="center",
                        align="center",
                        gap="4",
                        width="100%",
                        mb=6,
                    ),
                    rx.text(
                        "Build and configure data connectors using YAML",
                        text_align="center",
                        color="gray.600",
                        mb=8,
                    ),
                    connector_builder_tabs(),
                    spacing="6",
                    width="100%",
                    max_width="1200px",
                    mx="auto",
                    py=8,
                ),
                width="100%",
                height="100vh",
            ),
            margin_left=SIDEBAR_WIDTH_PERCENT,
            width=MAIN_CONTENT_WIDTH_PERCENT,
        ),
        settings_modal(
            is_open=ConnectorBuilderState.settings_modal_open,
            openai_api_key=ConnectorBuilderState.openai_api_key_input,
            has_env_api_key=ConnectorBuilderState.has_env_api_key,
            on_open_change=ConnectorBuilderState.close_settings_modal,
            on_api_key_change=ConnectorBuilderState.set_openai_api_key_input,
            on_save=ConnectorBuilderState.save_settings,
        ),
    )


# Create the Reflex app
app = rx.App(
    theme=rx.theme(
        appearance="dark",
        has_background=True,
        radius="medium",
        accent_color="blue",
    )
)

# Add the main page
app.add_page(index, route="/", title="Agentic Connector Builder")<|MERGE_RESOLUTION|>--- conflicted
+++ resolved
@@ -105,7 +105,6 @@
         """Set the chat input value."""
         self.chat_input = value
 
-<<<<<<< HEAD
     def _convert_to_pydantic_history(
         self, messages: list[dict[str, str]]
     ) -> list:
@@ -139,7 +138,7 @@
                 continue
 
         return history
-=======
+
     def open_settings_modal(self):
         """Open the settings modal."""
         self.settings_modal_open = True
@@ -174,8 +173,6 @@
 
     _cached_agent = None
     _cached_api_key = None
->>>>>>> 02f42a5a
-
     async def send_message(self):
         """Send a message to the chat agent and get streaming response."""
         if not self.chat_input.strip():
@@ -199,15 +196,9 @@
             test_list=self.test_list,
         )
 
-<<<<<<< HEAD
         recent_messages = self.chat_messages[:-1][-20:]
         message_history = self._convert_to_pydantic_history(recent_messages)
 
-        try:
-            async with chat_agent:
-                async with chat_agent.run_stream(
-                    user_message, deps=session_deps, message_history=message_history
-=======
         effective_api_key = self.get_effective_api_key()
         original_api_key = os.environ.get("OPENAI_API_KEY")
 
@@ -226,8 +217,7 @@
 
             async with agent:
                 async with agent.run_stream(
-                    user_message, deps=session_deps
->>>>>>> 02f42a5a
+                    user_message, deps=session_deps, message_history=message_history
                 ) as response:
                     async for text in response.stream_text():
                         self.current_streaming_message = text
