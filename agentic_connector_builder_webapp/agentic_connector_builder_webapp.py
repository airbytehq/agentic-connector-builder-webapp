"""Main Reflex application with YAML editor using reflex-monaco."""

from pathlib import Path

import reflex as rx
from dotenv import load_dotenv

from .pages.index import index

env_file = Path.cwd() / ".env"
if env_file.exists():
    load_dotenv(env_file)

SIDEBAR_WIDTH_PERCENT = "33.333%"
MAIN_CONTENT_WIDTH_PERCENT = "66.667%"
<<<<<<< HEAD
HEADER_HEIGHT = "72px"
HISTORY_MAX_MESSAGES = (
    20  # Maximum number of messages to include in conversation history
)


class ConnectorBuilderState(rx.State):
    """State management for the YAML editor and tabs."""

    current_tab: str = "requirements"

    source_api_name: str = ""
    connector_name: str = ""
    documentation_urls: str = ""
    functional_requirements: str = ""
    test_list: str = ""

    settings_modal_open: bool = False
    openai_api_key_input: str = ""

    yaml_content: str = """# Example YAML configuration
name: example-connector
version: "1.0.0"
description: "A sample connector configuration"

source:
  type: api
  url: "https://api.example.com"
destination:
  type: database
  connection:
    host: localhost
    port: 5432
    database: example_db

transformations:
  - type: field_mapping
    mappings:
      id: user_id
      name: full_name
      email: email_address
"""

    chat_messages: list[dict[str, str]] = [
        {
            "role": "assistant",
            "content": "Welcome! 👋\n\nWhat connector do you want to build today?",
        }
    ]
    chat_input: str = ""
    current_streaming_message: str = ""
    chat_loading: bool = False

    def get_content_length(self) -> int:
        """Get the content length."""
        return len(self.yaml_content)

    def update_yaml_content(self, content: str):
        """Update the YAML content when editor changes."""
        self.yaml_content = content

    def reset_yaml_content(self):
        """Reset YAML content to default example."""
        self.yaml_content = """# Example YAML configuration
name: example-connector
version: "1.0.0"
description: "A sample connector configuration"

source:
  type: api
  url: "https://api.example.com"
destination:
  type: database
  connection:
    host: localhost
    port: 5432
    database: example_db

transformations:
  - type: field_mapping
    mappings:
      id: user_id
      name: full_name
      email: email_address
"""

    def set_current_tab(self, tab: str):
        """Set the current active tab."""
        self.current_tab = tab

    def set_chat_input(self, value: str):
        """Set the chat input value."""
        self.chat_input = value

    def set_source_api_name(self, value: str):
        """Set the source API name."""
        self.source_api_name = value

    def set_connector_name(self, value: str):
        """Set the connector name."""
        self.connector_name = value

    def set_documentation_urls(self, value: str):
        """Set the documentation URLs."""
        self.documentation_urls = value

    def set_functional_requirements(self, value: str):
        """Set the functional requirements."""
        self.functional_requirements = value

    def set_test_list(self, value: str):
        """Set the test list."""
        self.test_list = value

    def _convert_to_pydantic_history(
        self, messages: list[dict[str, str]]
    ) -> list[ModelMessage]:
        """Convert chat messages to PydanticAI message format.

        Args:
            messages: List of message dicts with 'role' and 'content' keys

        Returns:
            List of ModelMessage objects for PydanticAI
        """
        history = []
        for msg in messages:
            try:
                role = msg.get("role", "")
                content = msg.get("content", "")

                if role == "user":
                    history.append(
                        ModelRequest(parts=[UserPromptPart(content=content)])
                    )
                elif role == "assistant":
                    history.append(ModelResponse(parts=[TextPart(content=content)]))
            except Exception as e:
                print(f"Warning: Failed to convert message to PydanticAI format: {e}")
                continue

        return history

    def open_settings_modal(self):
        """Open the settings modal."""
        self.settings_modal_open = True

    def close_settings_modal(self):
        """Close the settings modal."""
        self.settings_modal_open = False

    def set_openai_api_key_input(self, value: str):
        """Set the OpenAI API key input value."""
        self.openai_api_key_input = value

    def save_settings(self):
        """Save settings (currently just closes modal as state is already updated)."""
        self.settings_modal_open = False

    def get_effective_api_key(self) -> str:
        """Get the effective OpenAI API key (UI input takes precedence over env var)."""
        if self.openai_api_key_input:
            return self.openai_api_key_input
        return os.environ.get("OPENAI_API_KEY", "")

    @rx.var
    def has_api_key(self) -> bool:
        """Check if an API key is configured (either from env var or UI input)."""
        return bool(self.get_effective_api_key())

    @rx.var
    def has_env_api_key(self) -> bool:
        """Check if an API key is available from environment variables (not UI input)."""
        return bool(os.environ.get("OPENAI_API_KEY", ""))

    _cached_agent: Any = None
    _cached_api_key: str | None = None
    _agent_started: bool = False

    async def _ensure_agent_started(self, effective_api_key: str):
        """Ensure the agent context is started and MCP server is running.

        This keeps the MCP server process alive for the duration of the session
        instead of starting/stopping it on each message.
        """
        from .chat_agent import create_chat_agent

        if self._cached_agent is not None and self._cached_api_key != effective_api_key:
            try:
                await self._cached_agent.__aexit__(None, None, None)
            except Exception as e:
                print(
                    f"[_ensure_agent_started] Error during agent cleanup when API key changed: {e}"
                )
            self._cached_agent = None
            self._agent_started = False

        if self._cached_agent is None:
            self._cached_agent = create_chat_agent()
            self._cached_api_key = effective_api_key
            self._agent_started = False

        if not self._agent_started:
            try:
                await self._cached_agent.__aenter__()
                self._agent_started = True
            except Exception as e:
                print(
                    f"[_ensure_agent_started] Error starting agent context for MCP server: {e}"
                )
                self._cached_agent = None
                self._agent_started = False
                raise

    async def send_message(self):
        """Send a message to the chat agent and get streaming response."""
        if not self.chat_input.strip():
            return

        from .chat_agent import SessionDeps

        user_message = self.chat_input.strip()
        self.chat_messages.append({"role": "user", "content": user_message})
        self.chat_input = ""
        self.chat_loading = True
        self.current_streaming_message = ""
        yield

        session_deps = SessionDeps(
            yaml_content=self.yaml_content,
            connector_name=self.connector_name,
            source_api_name=self.source_api_name,
            documentation_urls=self.documentation_urls,
            functional_requirements=self.functional_requirements,
            test_list=self.test_list,
            set_source_api_name=self.set_source_api_name,
            set_connector_name=self.set_connector_name,
            set_documentation_urls=self.set_documentation_urls,
            set_functional_requirements=self.set_functional_requirements,
            set_test_list=self.set_test_list,
        )

        recent_messages = self.chat_messages[:-1][-HISTORY_MAX_MESSAGES:]
        message_history = self._convert_to_pydantic_history(recent_messages)

        effective_api_key = self.get_effective_api_key()
        original_api_key = os.environ.get("OPENAI_API_KEY")

        try:
            if effective_api_key:
                os.environ["OPENAI_API_KEY"] = effective_api_key

            await self._ensure_agent_started(effective_api_key)
            agent = self._cached_agent

            async with agent.run_stream(
                user_message, deps=session_deps, message_history=message_history
            ) as response:
                async for text in response.stream_text():
                    self.current_streaming_message = text
                    yield

                try:
                    final_output = await response.get_output()
                    if isinstance(final_output, str):
                        self.current_streaming_message = final_output
                except Exception as e:
                    print(f"[send_message] get_output failed: {type(e).__name__}: {e}")

            self.chat_messages.append(
                {"role": "assistant", "content": self.current_streaming_message}
            )
            self.current_streaming_message = ""

            if session_deps.yaml_content != self.yaml_content:
                self.yaml_content = session_deps.yaml_content
                yield

        except Exception as e:
            self.chat_messages.append(
                {
                    "role": "assistant",
                    "content": f"Sorry, I encountered an error: {str(e)}",
                }
            )
            self.current_streaming_message = ""
        finally:
            if original_api_key is not None:
                os.environ["OPENAI_API_KEY"] = original_api_key
            elif effective_api_key:
                os.environ.pop("OPENAI_API_KEY", None)
            self.chat_loading = False


def connector_builder_tabs() -> rx.Component:
    """Create the main tabs component with all modalities."""
    return rx.tabs.root(
        rx.tabs.list(
            rx.tabs.trigger("📋 Define Requirements", value="requirements"),
            rx.tabs.trigger("⚙️ Connector Build Progress", value="progress"),
            rx.tabs.trigger("</> Code Review", value="code"),
            rx.tabs.trigger("💾 Save and Publish", value="save_publish"),
        ),
        rx.tabs.content(
            requirements_tab_content(
                source_api_name=ConnectorBuilderState.source_api_name,
                connector_name=ConnectorBuilderState.connector_name,
                documentation_urls=ConnectorBuilderState.documentation_urls,
                functional_requirements=ConnectorBuilderState.functional_requirements,
                test_list=ConnectorBuilderState.test_list,
                on_source_api_name_change=ConnectorBuilderState.set_source_api_name,
                on_connector_name_change=ConnectorBuilderState.set_connector_name,
                on_documentation_urls_change=ConnectorBuilderState.set_documentation_urls,
                on_functional_requirements_change=ConnectorBuilderState.set_functional_requirements,
                on_test_list_change=ConnectorBuilderState.set_test_list,
            ),
            value="requirements",
        ),
        rx.tabs.content(
            progress_tab_content(),
            value="progress",
        ),
        rx.tabs.content(
            code_tab_content(
                yaml_content=ConnectorBuilderState.yaml_content,
                on_change=ConnectorBuilderState.update_yaml_content,
                on_reset=ConnectorBuilderState.reset_yaml_content,
            ),
            value="code",
        ),
        rx.tabs.content(
            save_publish_tab_content(),
            value="save_publish",
        ),
        default_value="requirements",
        value=ConnectorBuilderState.current_tab,
        on_change=ConnectorBuilderState.set_current_tab,
        width="100%",
    )


def index() -> rx.Component:
    """Main page with tabbed connector builder interface, fixed header, and fixed chat sidebar."""
    return rx.box(
        rx.box(
            rx.box(
                rx.flex(
                    rx.flex(
                        rx.box(
                            rx.link(
                                rx.image(
                                    src="/airbyte-logo-light.png",
                                    alt="Airbyte Logo",
                                    height="60px",
                                    width="auto",
                                    class_name="logo",
                                ),
                                href="https://airbyte.com",
                                is_external=True,
                            ),
                            mx="2",
                        ),
                        rx.heading(
                            "AI Connector Builder",
                            size="8",
                            class_name="header-title",
                        ),
                        gap="4",
                        align="center",
                    ),
                    settings_button(
                        has_api_key=ConnectorBuilderState.has_api_key,
                        on_click=ConnectorBuilderState.open_settings_modal,
                    ),
                    justify="between",
                    align="center",
                    width="100%",
                ),
                px="6",
                height=HEADER_HEIGHT,
                display="flex",
                align_items="center",
                class_name="app-header",
            ),
            position="fixed",
            top="0",
            left="0",
            width="100%",
            z_index="20",
            background="gray.900",
            border_bottom="1px solid",
            border_color="gray.600",
        ),
        rx.box(
            chat_sidebar(
                messages=ConnectorBuilderState.chat_messages,
                current_streaming_message=ConnectorBuilderState.current_streaming_message,
                input_value=ConnectorBuilderState.chat_input,
                loading=ConnectorBuilderState.chat_loading,
                on_input_change=ConnectorBuilderState.set_chat_input,
                on_send=ConnectorBuilderState.send_message,
            ),
            position="fixed",
            left="0",
            top=HEADER_HEIGHT,
            width=SIDEBAR_WIDTH_PERCENT,
            height=f"calc(100vh - {HEADER_HEIGHT})",
            background="gray.900",
            border_right="1px solid",
            border_color="gray.600",
            padding="6",
            overflow_y="auto",
            z_index="10",
        ),
        rx.box(
            rx.container(
                rx.vstack(
                    rx.text(
                        "Build and configure data connectors using YAML",
                        text_align="center",
                        color="gray.600",
                        mb=8,
                    ),
                    connector_builder_tabs(),
                    spacing="6",
                    width="100%",
                    max_width="1200px",
                    mx="auto",
                    py=8,
                ),
                width="100%",
            ),
            margin_left=SIDEBAR_WIDTH_PERCENT,
            margin_top=HEADER_HEIGHT,
            width=MAIN_CONTENT_WIDTH_PERCENT,
        ),
        settings_modal(
            is_open=ConnectorBuilderState.settings_modal_open,
            openai_api_key=ConnectorBuilderState.openai_api_key_input,
            has_env_api_key=ConnectorBuilderState.has_env_api_key,
            on_open_change=ConnectorBuilderState.close_settings_modal,
            on_api_key_change=ConnectorBuilderState.set_openai_api_key_input,
            on_save=ConnectorBuilderState.save_settings,
        ),
    )
=======
>>>>>>> 885c2274


# Create the Reflex app
app = rx.App(
    theme=rx.theme(
        appearance="dark",
        has_background=True,
        radius="medium",
        accent_color="violet",  # Changed from blue to violet to match Airbyte purple
    ),
    stylesheets=[
        "/airbyte.css",
    ],
)

# Add the main page
app.add_page(index, route="/", title="AI Connector Builder")<|MERGE_RESOLUTION|>--- conflicted
+++ resolved
@@ -13,454 +13,6 @@
 
 SIDEBAR_WIDTH_PERCENT = "33.333%"
 MAIN_CONTENT_WIDTH_PERCENT = "66.667%"
-<<<<<<< HEAD
-HEADER_HEIGHT = "72px"
-HISTORY_MAX_MESSAGES = (
-    20  # Maximum number of messages to include in conversation history
-)
-
-
-class ConnectorBuilderState(rx.State):
-    """State management for the YAML editor and tabs."""
-
-    current_tab: str = "requirements"
-
-    source_api_name: str = ""
-    connector_name: str = ""
-    documentation_urls: str = ""
-    functional_requirements: str = ""
-    test_list: str = ""
-
-    settings_modal_open: bool = False
-    openai_api_key_input: str = ""
-
-    yaml_content: str = """# Example YAML configuration
-name: example-connector
-version: "1.0.0"
-description: "A sample connector configuration"
-
-source:
-  type: api
-  url: "https://api.example.com"
-destination:
-  type: database
-  connection:
-    host: localhost
-    port: 5432
-    database: example_db
-
-transformations:
-  - type: field_mapping
-    mappings:
-      id: user_id
-      name: full_name
-      email: email_address
-"""
-
-    chat_messages: list[dict[str, str]] = [
-        {
-            "role": "assistant",
-            "content": "Welcome! 👋\n\nWhat connector do you want to build today?",
-        }
-    ]
-    chat_input: str = ""
-    current_streaming_message: str = ""
-    chat_loading: bool = False
-
-    def get_content_length(self) -> int:
-        """Get the content length."""
-        return len(self.yaml_content)
-
-    def update_yaml_content(self, content: str):
-        """Update the YAML content when editor changes."""
-        self.yaml_content = content
-
-    def reset_yaml_content(self):
-        """Reset YAML content to default example."""
-        self.yaml_content = """# Example YAML configuration
-name: example-connector
-version: "1.0.0"
-description: "A sample connector configuration"
-
-source:
-  type: api
-  url: "https://api.example.com"
-destination:
-  type: database
-  connection:
-    host: localhost
-    port: 5432
-    database: example_db
-
-transformations:
-  - type: field_mapping
-    mappings:
-      id: user_id
-      name: full_name
-      email: email_address
-"""
-
-    def set_current_tab(self, tab: str):
-        """Set the current active tab."""
-        self.current_tab = tab
-
-    def set_chat_input(self, value: str):
-        """Set the chat input value."""
-        self.chat_input = value
-
-    def set_source_api_name(self, value: str):
-        """Set the source API name."""
-        self.source_api_name = value
-
-    def set_connector_name(self, value: str):
-        """Set the connector name."""
-        self.connector_name = value
-
-    def set_documentation_urls(self, value: str):
-        """Set the documentation URLs."""
-        self.documentation_urls = value
-
-    def set_functional_requirements(self, value: str):
-        """Set the functional requirements."""
-        self.functional_requirements = value
-
-    def set_test_list(self, value: str):
-        """Set the test list."""
-        self.test_list = value
-
-    def _convert_to_pydantic_history(
-        self, messages: list[dict[str, str]]
-    ) -> list[ModelMessage]:
-        """Convert chat messages to PydanticAI message format.
-
-        Args:
-            messages: List of message dicts with 'role' and 'content' keys
-
-        Returns:
-            List of ModelMessage objects for PydanticAI
-        """
-        history = []
-        for msg in messages:
-            try:
-                role = msg.get("role", "")
-                content = msg.get("content", "")
-
-                if role == "user":
-                    history.append(
-                        ModelRequest(parts=[UserPromptPart(content=content)])
-                    )
-                elif role == "assistant":
-                    history.append(ModelResponse(parts=[TextPart(content=content)]))
-            except Exception as e:
-                print(f"Warning: Failed to convert message to PydanticAI format: {e}")
-                continue
-
-        return history
-
-    def open_settings_modal(self):
-        """Open the settings modal."""
-        self.settings_modal_open = True
-
-    def close_settings_modal(self):
-        """Close the settings modal."""
-        self.settings_modal_open = False
-
-    def set_openai_api_key_input(self, value: str):
-        """Set the OpenAI API key input value."""
-        self.openai_api_key_input = value
-
-    def save_settings(self):
-        """Save settings (currently just closes modal as state is already updated)."""
-        self.settings_modal_open = False
-
-    def get_effective_api_key(self) -> str:
-        """Get the effective OpenAI API key (UI input takes precedence over env var)."""
-        if self.openai_api_key_input:
-            return self.openai_api_key_input
-        return os.environ.get("OPENAI_API_KEY", "")
-
-    @rx.var
-    def has_api_key(self) -> bool:
-        """Check if an API key is configured (either from env var or UI input)."""
-        return bool(self.get_effective_api_key())
-
-    @rx.var
-    def has_env_api_key(self) -> bool:
-        """Check if an API key is available from environment variables (not UI input)."""
-        return bool(os.environ.get("OPENAI_API_KEY", ""))
-
-    _cached_agent: Any = None
-    _cached_api_key: str | None = None
-    _agent_started: bool = False
-
-    async def _ensure_agent_started(self, effective_api_key: str):
-        """Ensure the agent context is started and MCP server is running.
-
-        This keeps the MCP server process alive for the duration of the session
-        instead of starting/stopping it on each message.
-        """
-        from .chat_agent import create_chat_agent
-
-        if self._cached_agent is not None and self._cached_api_key != effective_api_key:
-            try:
-                await self._cached_agent.__aexit__(None, None, None)
-            except Exception as e:
-                print(
-                    f"[_ensure_agent_started] Error during agent cleanup when API key changed: {e}"
-                )
-            self._cached_agent = None
-            self._agent_started = False
-
-        if self._cached_agent is None:
-            self._cached_agent = create_chat_agent()
-            self._cached_api_key = effective_api_key
-            self._agent_started = False
-
-        if not self._agent_started:
-            try:
-                await self._cached_agent.__aenter__()
-                self._agent_started = True
-            except Exception as e:
-                print(
-                    f"[_ensure_agent_started] Error starting agent context for MCP server: {e}"
-                )
-                self._cached_agent = None
-                self._agent_started = False
-                raise
-
-    async def send_message(self):
-        """Send a message to the chat agent and get streaming response."""
-        if not self.chat_input.strip():
-            return
-
-        from .chat_agent import SessionDeps
-
-        user_message = self.chat_input.strip()
-        self.chat_messages.append({"role": "user", "content": user_message})
-        self.chat_input = ""
-        self.chat_loading = True
-        self.current_streaming_message = ""
-        yield
-
-        session_deps = SessionDeps(
-            yaml_content=self.yaml_content,
-            connector_name=self.connector_name,
-            source_api_name=self.source_api_name,
-            documentation_urls=self.documentation_urls,
-            functional_requirements=self.functional_requirements,
-            test_list=self.test_list,
-            set_source_api_name=self.set_source_api_name,
-            set_connector_name=self.set_connector_name,
-            set_documentation_urls=self.set_documentation_urls,
-            set_functional_requirements=self.set_functional_requirements,
-            set_test_list=self.set_test_list,
-        )
-
-        recent_messages = self.chat_messages[:-1][-HISTORY_MAX_MESSAGES:]
-        message_history = self._convert_to_pydantic_history(recent_messages)
-
-        effective_api_key = self.get_effective_api_key()
-        original_api_key = os.environ.get("OPENAI_API_KEY")
-
-        try:
-            if effective_api_key:
-                os.environ["OPENAI_API_KEY"] = effective_api_key
-
-            await self._ensure_agent_started(effective_api_key)
-            agent = self._cached_agent
-
-            async with agent.run_stream(
-                user_message, deps=session_deps, message_history=message_history
-            ) as response:
-                async for text in response.stream_text():
-                    self.current_streaming_message = text
-                    yield
-
-                try:
-                    final_output = await response.get_output()
-                    if isinstance(final_output, str):
-                        self.current_streaming_message = final_output
-                except Exception as e:
-                    print(f"[send_message] get_output failed: {type(e).__name__}: {e}")
-
-            self.chat_messages.append(
-                {"role": "assistant", "content": self.current_streaming_message}
-            )
-            self.current_streaming_message = ""
-
-            if session_deps.yaml_content != self.yaml_content:
-                self.yaml_content = session_deps.yaml_content
-                yield
-
-        except Exception as e:
-            self.chat_messages.append(
-                {
-                    "role": "assistant",
-                    "content": f"Sorry, I encountered an error: {str(e)}",
-                }
-            )
-            self.current_streaming_message = ""
-        finally:
-            if original_api_key is not None:
-                os.environ["OPENAI_API_KEY"] = original_api_key
-            elif effective_api_key:
-                os.environ.pop("OPENAI_API_KEY", None)
-            self.chat_loading = False
-
-
-def connector_builder_tabs() -> rx.Component:
-    """Create the main tabs component with all modalities."""
-    return rx.tabs.root(
-        rx.tabs.list(
-            rx.tabs.trigger("📋 Define Requirements", value="requirements"),
-            rx.tabs.trigger("⚙️ Connector Build Progress", value="progress"),
-            rx.tabs.trigger("</> Code Review", value="code"),
-            rx.tabs.trigger("💾 Save and Publish", value="save_publish"),
-        ),
-        rx.tabs.content(
-            requirements_tab_content(
-                source_api_name=ConnectorBuilderState.source_api_name,
-                connector_name=ConnectorBuilderState.connector_name,
-                documentation_urls=ConnectorBuilderState.documentation_urls,
-                functional_requirements=ConnectorBuilderState.functional_requirements,
-                test_list=ConnectorBuilderState.test_list,
-                on_source_api_name_change=ConnectorBuilderState.set_source_api_name,
-                on_connector_name_change=ConnectorBuilderState.set_connector_name,
-                on_documentation_urls_change=ConnectorBuilderState.set_documentation_urls,
-                on_functional_requirements_change=ConnectorBuilderState.set_functional_requirements,
-                on_test_list_change=ConnectorBuilderState.set_test_list,
-            ),
-            value="requirements",
-        ),
-        rx.tabs.content(
-            progress_tab_content(),
-            value="progress",
-        ),
-        rx.tabs.content(
-            code_tab_content(
-                yaml_content=ConnectorBuilderState.yaml_content,
-                on_change=ConnectorBuilderState.update_yaml_content,
-                on_reset=ConnectorBuilderState.reset_yaml_content,
-            ),
-            value="code",
-        ),
-        rx.tabs.content(
-            save_publish_tab_content(),
-            value="save_publish",
-        ),
-        default_value="requirements",
-        value=ConnectorBuilderState.current_tab,
-        on_change=ConnectorBuilderState.set_current_tab,
-        width="100%",
-    )
-
-
-def index() -> rx.Component:
-    """Main page with tabbed connector builder interface, fixed header, and fixed chat sidebar."""
-    return rx.box(
-        rx.box(
-            rx.box(
-                rx.flex(
-                    rx.flex(
-                        rx.box(
-                            rx.link(
-                                rx.image(
-                                    src="/airbyte-logo-light.png",
-                                    alt="Airbyte Logo",
-                                    height="60px",
-                                    width="auto",
-                                    class_name="logo",
-                                ),
-                                href="https://airbyte.com",
-                                is_external=True,
-                            ),
-                            mx="2",
-                        ),
-                        rx.heading(
-                            "AI Connector Builder",
-                            size="8",
-                            class_name="header-title",
-                        ),
-                        gap="4",
-                        align="center",
-                    ),
-                    settings_button(
-                        has_api_key=ConnectorBuilderState.has_api_key,
-                        on_click=ConnectorBuilderState.open_settings_modal,
-                    ),
-                    justify="between",
-                    align="center",
-                    width="100%",
-                ),
-                px="6",
-                height=HEADER_HEIGHT,
-                display="flex",
-                align_items="center",
-                class_name="app-header",
-            ),
-            position="fixed",
-            top="0",
-            left="0",
-            width="100%",
-            z_index="20",
-            background="gray.900",
-            border_bottom="1px solid",
-            border_color="gray.600",
-        ),
-        rx.box(
-            chat_sidebar(
-                messages=ConnectorBuilderState.chat_messages,
-                current_streaming_message=ConnectorBuilderState.current_streaming_message,
-                input_value=ConnectorBuilderState.chat_input,
-                loading=ConnectorBuilderState.chat_loading,
-                on_input_change=ConnectorBuilderState.set_chat_input,
-                on_send=ConnectorBuilderState.send_message,
-            ),
-            position="fixed",
-            left="0",
-            top=HEADER_HEIGHT,
-            width=SIDEBAR_WIDTH_PERCENT,
-            height=f"calc(100vh - {HEADER_HEIGHT})",
-            background="gray.900",
-            border_right="1px solid",
-            border_color="gray.600",
-            padding="6",
-            overflow_y="auto",
-            z_index="10",
-        ),
-        rx.box(
-            rx.container(
-                rx.vstack(
-                    rx.text(
-                        "Build and configure data connectors using YAML",
-                        text_align="center",
-                        color="gray.600",
-                        mb=8,
-                    ),
-                    connector_builder_tabs(),
-                    spacing="6",
-                    width="100%",
-                    max_width="1200px",
-                    mx="auto",
-                    py=8,
-                ),
-                width="100%",
-            ),
-            margin_left=SIDEBAR_WIDTH_PERCENT,
-            margin_top=HEADER_HEIGHT,
-            width=MAIN_CONTENT_WIDTH_PERCENT,
-        ),
-        settings_modal(
-            is_open=ConnectorBuilderState.settings_modal_open,
-            openai_api_key=ConnectorBuilderState.openai_api_key_input,
-            has_env_api_key=ConnectorBuilderState.has_env_api_key,
-            on_open_change=ConnectorBuilderState.close_settings_modal,
-            on_api_key_change=ConnectorBuilderState.set_openai_api_key_input,
-            on_save=ConnectorBuilderState.save_settings,
-        ),
-    )
-=======
->>>>>>> 885c2274
 
 
 # Create the Reflex app
@@ -469,12 +21,9 @@
         appearance="dark",
         has_background=True,
         radius="medium",
-        accent_color="violet",  # Changed from blue to violet to match Airbyte purple
-    ),
-    stylesheets=[
-        "/airbyte.css",
-    ],
+        accent_color="blue",
+    )
 )
 
 # Add the main page
-app.add_page(index, route="/", title="AI Connector Builder")+app.add_page(index, route="/", title="Agentic Connector Builder")