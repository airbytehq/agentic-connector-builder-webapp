"""Simple PydanticAI chat agent for connector building assistance."""

from dataclasses import dataclass
from typing import Annotated

from pydantic import Field
from pydantic_ai import Agent, RunContext
from pydantic_ai.mcp import MCPServerStdio


@dataclass
class SessionDeps:
    """Dependencies containing the current webapp session state."""

    yaml_content: str
    connector_name: str
    source_api_name: str
    documentation_urls: str
    functional_requirements: str
    test_list: str


mcp_server = MCPServerStdio(
    "uvx",
    args=[
        "airbyte-connector-builder-mcp",
    ],
    timeout=60 * 3,
)

chat_agent = Agent(
    "openai:gpt-4o-mini",
    deps_type=SessionDeps,
    system_prompt=(
        "You are a helpful assistant for the Agentic Connector Builder. "
        "You help users build data connectors by answering questions about "
        "YAML configuration, connector requirements, data transformations, "
        "and best practices. You have access to tools for validating manifests, "
<<<<<<< HEAD
        "testing streams, generating scaffolds, and more. Be concise and helpful.\n\n"
        "IMPORTANT: You MUST emit status messages when using tools. These messages help users "
        "understand what you're doing:\n\n"
        "1. BEFORE calling any tool, emit: ':hammer_and_wrench: Now running [tool name] to [purpose]...'\n"
        "   Example: ':hammer_and_wrench: Now running Validate Connector Manifest to check your configuration...'\n\n"
        "2. AFTER successful tool execution, emit: ':heavy_check_mark: Tool completed, [summary]...'\n"
        "   Example: ':heavy_check_mark: Tool completed, successfully retrieved development checklist with 15 items.'\n\n"
        "3. AFTER failed tool execution, emit: ':x: Tool failed, [summary]...'\n"
        "   Example: ':x: Tool failed, manifest validation errors: missing required fields.'\n\n"
        "4. When planning next actions, emit: ':gear: Next, I'll [what you plan to do]...'\n"
        "   Example: ':gear: Next, I'll validate the updated manifest to ensure all fields are correct.'\n\n"
        "Always include these status messages in your responses - they are required for all tool interactions."
=======
        "testing streams, generating scaffolds, and more. You can also access "
        "the current state of the user's work including their YAML configuration "
        "and connector metadata. Be concise and helpful."
>>>>>>> 1e066bf2
    ),
    toolsets=[mcp_server],
)


@chat_agent.tool
def get_current_yaml_content(ctx: RunContext[SessionDeps]) -> str:
    """Get the current YAML configuration content from the editor.

    Use this tool when the user asks about their current YAML configuration,
    what's in their YAML, or to analyze/validate their current work.
    """
    return ctx.deps.yaml_content


@chat_agent.tool
def get_connector_metadata(ctx: RunContext[SessionDeps]) -> str:
    """Get the connector metadata including name, source API, requirements, etc.

    Use this tool when the user asks about their connector's configuration,
    requirements, documentation URLs, or test specifications.
    """
    metadata_parts = []
    if ctx.deps.connector_name:
        metadata_parts.append(f"Connector Name: {ctx.deps.connector_name}")
    if ctx.deps.source_api_name:
        metadata_parts.append(f"Source API: {ctx.deps.source_api_name}")
    if ctx.deps.documentation_urls:
        metadata_parts.append(f"Documentation URLs: {ctx.deps.documentation_urls}")
    if ctx.deps.functional_requirements:
        metadata_parts.append(
            f"Functional Requirements: {ctx.deps.functional_requirements}"
        )
    if ctx.deps.test_list:
        metadata_parts.append(f"Test List: {ctx.deps.test_list}")

    return "\n".join(metadata_parts) or "No connector metadata has been configured yet."


@chat_agent.tool
def get_manifest_text(
    ctx: RunContext[SessionDeps],
    with_line_numbers: Annotated[
        bool, Field(description="Whether to include line numbers in the output")
    ] = False,
    start_line: Annotated[
        int | None,
        Field(description="Optional starting line number (1-indexed, inclusive)"),
    ] = None,
    end_line: Annotated[
        int | None,
        Field(description="Optional ending line number (1-indexed, inclusive)"),
    ] = None,
) -> str:
    """Get the raw text content of the current manifest YAML with optional line numbers and range constraints.

    Use this tool to read the current manifest YAML content from the session. You can optionally:
    - Include line numbers in the output for reference
    - Specify a line range to view only part of the content

    This is a read-only operation that does not modify the manifest.

    Args:
        ctx: Runtime context with session dependencies
        with_line_numbers: If True, prepend each line with its line number
        start_line: If provided, only return lines starting from this line (1-indexed)
        end_line: If provided, only return lines up to and including this line (1-indexed)

    Returns:
        The manifest YAML content as a string, optionally with line numbers.
        On error, returns a string starting with "Error:" describing the issue.
    """
    try:
        if not ctx.deps.yaml_content:
            return "Error: No YAML content available in session"

        lines = ctx.deps.yaml_content.splitlines()

        if start_line is not None:
            if start_line < 1 or start_line > len(lines):
                return f"Error: start_line {start_line} is out of range (content has {len(lines)} lines)"
            lines = lines[start_line - 1 :]

        if end_line is not None:
            effective_start = start_line if start_line is not None else 1
            total_lines = len(ctx.deps.yaml_content.splitlines())
            if end_line < effective_start:
                return (
                    f"Error: end_line {end_line} is before start_line {effective_start}"
                )
            if end_line > len(lines) + (start_line - 1 if start_line else 0):
                return f"Error: end_line {end_line} is out of range (content has {total_lines} lines)"
            lines_to_keep = end_line - effective_start + 1
            lines = lines[:lines_to_keep]

        if with_line_numbers:
            start_num = start_line if start_line is not None else 1
            numbered_lines = [
                f"{i + start_num:4d} | {line}" for i, line in enumerate(lines)
            ]
            return "\n".join(numbered_lines)

        return "\n".join(lines)

    except Exception as e:
        return f"Error reading manifest content: {str(e)}"


@chat_agent.tool
def insert_manifest_lines(
    ctx: RunContext[SessionDeps],
    line_number: Annotated[
        int,
        Field(
            description="Line number where to insert content (1-indexed). Content is inserted BEFORE this line."
        ),
    ],
    lines: Annotated[str, Field(description="Content to insert. Can be multi-line.")],
) -> str:
    """Insert new lines into the current manifest YAML at a specific position.

    Use this tool to add content to the manifest YAML. The content will be
    inserted BEFORE the specified line number. For example, to insert at line 5,
    the new content will appear at line 5, and the old line 5 will become line 6+.

    To append to the end, use a line_number greater than the content length.

    This operation modifies the session state and triggers a UI update.

    Args:
        ctx: Runtime context with session dependencies
        line_number: Where to insert (1-indexed). Content inserted before this line.
        lines: The content to insert (can contain multiple lines)

    Returns:
        A confirmation message indicating success.
        On error, returns a string starting with "Error:" describing the issue.
    """
    try:
        if not ctx.deps.yaml_content:
            return "Error: No YAML content available in session"

        file_lines = ctx.deps.yaml_content.splitlines(keepends=False)

        if line_number < 1:
            return f"Error: line_number must be >= 1, got {line_number}"

        new_lines = lines.splitlines(keepends=False)
        num_new_lines = len(new_lines)

        insert_pos = min(line_number - 1, len(file_lines))
        result_lines = file_lines[:insert_pos] + new_lines + file_lines[insert_pos:]

        ctx.deps.yaml_content = "\n".join(result_lines)

        return f"Successfully inserted {num_new_lines} line(s) at line {line_number}. The manifest has been updated and changes are visible in the UI."

    except Exception as e:
        return f"Error inserting lines into manifest: {str(e)}"


@chat_agent.tool
def replace_manifest_lines(
    ctx: RunContext[SessionDeps],
    start_line: Annotated[
        int, Field(description="First line to replace (1-indexed, inclusive)")
    ],
    end_line: Annotated[
        int, Field(description="Last line to replace (1-indexed, inclusive)")
    ],
    new_lines: Annotated[
        str, Field(description="Replacement content. Can be multi-line.")
    ],
) -> str:
    """Replace a range of lines in the current manifest YAML with new content.

    Use this tool to replace existing lines in the manifest YAML. Both start_line
    and end_line are inclusive. For example, replacing lines 5-7 will replace
    lines 5, 6, and 7 with the new content.

    This operation modifies the session state and triggers a UI update.

    Args:
        ctx: Runtime context with session dependencies
        start_line: First line to replace (1-indexed, inclusive)
        end_line: Last line to replace (1-indexed, inclusive)
        new_lines: The replacement content (can contain multiple lines)

    Returns:
        A confirmation message indicating success.
        On error, returns a string starting with "Error:" describing the issue.
    """
    try:
        if not ctx.deps.yaml_content:
            return "Error: No YAML content available in session"

        file_lines = ctx.deps.yaml_content.splitlines(keepends=False)

        if start_line < 1 or start_line > len(file_lines):
            return f"Error: start_line {start_line} is out of range (content has {len(file_lines)} lines)"
        if end_line < start_line:
            return f"Error: end_line {end_line} is before start_line {start_line}"
        if end_line > len(file_lines):
            return f"Error: end_line {end_line} is out of range (content has {len(file_lines)} lines)"

        replacement_lines = new_lines.splitlines(keepends=False)
        num_replacement_lines = len(replacement_lines)
        num_replaced = end_line - start_line + 1

        result_lines = (
            file_lines[: start_line - 1] + replacement_lines + file_lines[end_line:]
        )

        ctx.deps.yaml_content = "\n".join(result_lines)

        return f"Successfully replaced {num_replaced} line(s) (lines {start_line}-{end_line}) with {num_replacement_lines} new line(s). The manifest has been updated and changes are visible in the UI."

    except Exception as e:
        return f"Error replacing lines in manifest: {str(e)}"<|MERGE_RESOLUTION|>--- conflicted
+++ resolved
@@ -36,8 +36,9 @@
         "You help users build data connectors by answering questions about "
         "YAML configuration, connector requirements, data transformations, "
         "and best practices. You have access to tools for validating manifests, "
-<<<<<<< HEAD
-        "testing streams, generating scaffolds, and more. Be concise and helpful.\n\n"
+        "testing streams, generating scaffolds, and more. You can also access "
+        "the current state of the user's work including their YAML configuration "
+        "and connector metadata. Be concise and helpful.\n\n"
         "IMPORTANT: You MUST emit status messages when using tools. These messages help users "
         "understand what you're doing:\n\n"
         "1. BEFORE calling any tool, emit: ':hammer_and_wrench: Now running [tool name] to [purpose]...'\n"
@@ -49,11 +50,6 @@
         "4. When planning next actions, emit: ':gear: Next, I'll [what you plan to do]...'\n"
         "   Example: ':gear: Next, I'll validate the updated manifest to ensure all fields are correct.'\n\n"
         "Always include these status messages in your responses - they are required for all tool interactions."
-=======
-        "testing streams, generating scaffolds, and more. You can also access "
-        "the current state of the user's work including their YAML configuration "
-        "and connector metadata. Be concise and helpful."
->>>>>>> 1e066bf2
     ),
     toolsets=[mcp_server],
 )
